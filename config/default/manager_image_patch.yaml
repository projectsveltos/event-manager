--- conflicted
+++ resolved
@@ -8,9 +8,5 @@
     spec:
       containers:
       # Change the value of image field below to your controller image URL
-<<<<<<< HEAD
-      - image: docker.io/projectsveltos/event-manager:v0.38.3
-=======
       - image: docker.io/projectsveltos/event-manager:v0.38.4
->>>>>>> 9d2f8c91
         name: manager