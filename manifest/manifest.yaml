apiVersion: v1
kind: Namespace
metadata:
  name: projectsveltos
---
apiVersion: apiextensions.k8s.io/v1
kind: CustomResourceDefinition
metadata:
  annotations:
    cert-manager.io/inject-ca-from: projectsveltos/projectsveltos-serving-cert
    controller-gen.kubebuilder.io/version: v0.17.0
  name: eventtriggers.lib.projectsveltos.io
spec:
  conversion:
    strategy: Webhook
    webhook:
      clientConfig:
        service:
          name: webhook-service
          namespace: projectsveltos
          path: /convert
      conversionReviewVersions:
      - v1
  group: lib.projectsveltos.io
  names:
    kind: EventTrigger
    listKind: EventTriggerList
    plural: eventtriggers
    singular: eventtrigger
  scope: Cluster
  versions:
  - name: v1alpha1
    schema:
      openAPIV3Schema:
        description: EventTrigger is the Schema for the eventtriggers API
        properties:
          apiVersion:
            description: |-
              APIVersion defines the versioned schema of this representation of an object.
              Servers should convert recognized schemas to the latest internal value, and
              may reject unrecognized values.
              More info: https://git.k8s.io/community/contributors/devel/sig-architecture/api-conventions.md#resources
            type: string
          kind:
            description: |-
              Kind is a string value representing the REST resource this object represents.
              Servers may infer this from the endpoint the client submits requests to.
              Cannot be updated.
              In CamelCase.
              More info: https://git.k8s.io/community/contributors/devel/sig-architecture/api-conventions.md#types-kinds
            type: string
          metadata:
            type: object
          spec:
            description: EventTriggerSpec defines the desired state of EventTrigger
            properties:
              clusterSetRefs:
                description: SetRefs identifies referenced ClusterSets. Name of the
                  referenced ClusterSets.
                items:
                  type: string
                type: array
              continueOnConflict:
                default: false
                description: |-
                  By default (when ContinueOnConflict is unset or set to false), Sveltos stops deployment after
                  encountering the first conflict (e.g., another ClusterProfile already deployed the resource).
                  If set to true, Sveltos will attempt to deploy remaining resources in the ClusterProfile even
                  if conflicts are detected for previous resources.
                type: boolean
              destinationClusterSelector:
                description: |-
                  DestinationClusterSelector identifies the cluster where add-ons will be deployed.
                  By default, this is nil and add-ons will be deployed in the very same cluster the
                  event happened.
                  If DestinationClusterSelector is set though, when an event happens in any of the
                  cluster identified by SourceClusterSelector, add-ons will be deployed in each of
                  the cluster indentified by DestinationClusterSelector.
                type: string
              eventSourceName:
                description: |-
                  EventSourceName is the name of the referenced EventSource.
                  Resources contained in the referenced ConfigMaps/Secrets and HelmCharts
                  will be customized using information from resources matching the EventSource
                  in the managed cluster.
                type: string
              extraAnnotations:
                additionalProperties:
                  type: string
                description: |-
                  ExtraAnnotations: These annotations will be added by Sveltos to all Kubernetes resources
                  deployed in a managed cluster based on this ClusterProfile/Profile instance.
                  **Important:** If a resource deployed by Sveltos already has a annotation with a key present in
                  `ExtraAnnotations`, the value from `ExtraAnnotations` will override the existing value.
                type: object
              extraLabels:
                additionalProperties:
                  type: string
                description: |-
                  ExtraLabels: These labels will be added by Sveltos to all Kubernetes resources deployed in
                  a managed cluster based on this ClusterProfile/Profile instance.
                  **Important:** If a resource deployed by Sveltos already has a label with a key present in
                  `ExtraLabels`, the value from `ExtraLabels` will override the existing value.
                type: object
              helmCharts:
                description: Helm charts to be deployed in the matching clusters based
                  on EventSource.
                items:
                  properties:
                    chartName:
                      description: ChartName is the chart name
                      minLength: 1
                      type: string
                    chartVersion:
                      description: ChartVersion is the chart version
                      minLength: 1
                      type: string
                    helmChartAction:
                      default: Install
                      description: HelmChartAction is the action that will be taken
                        on the helm chart
                      enum:
                      - Install
                      - Uninstall
                      type: string
                    options:
                      description: Options allows to set flags which are used during
                        installation.
                      properties:
                        atomic:
                          default: false
                          description: |-
                            if set, the installation process deletes the installation/upgrades on failure.
                            The --wait flag will be set automatically if --atomic is used
                            Default to false
                          type: boolean
                        dependencyUpdate:
                          default: false
                          description: |-
                            update dependencies if they are missing before installing the chart
                            Default to false
                          type: boolean
                        description:
                          description: Description is the description of an helm operation
                          type: string
                        disableHooks:
                          default: false
                          description: |-
                            prevent hooks from running during install/upgrade/uninstall
                            Default to false
                          type: boolean
                        disableOpenAPIValidation:
                          default: false
                          description: |-
                            if set, the installation process will not validate rendered templates against the Kubernetes OpenAPI Schema
                            Default to false
                          type: boolean
                        enableClientCache:
                          default: false
                          description: EnableClientCache is a flag to enable Helm
                            client cache. If it is not specified, it will be set to
                            false.
                          type: boolean
                        installOptions:
                          description: HelmInstallOptions are options specific to
                            helm install
                          properties:
                            createNamespace:
                              default: true
                              description: Create the release namespace if not present.
                                Defaults to true
                              type: boolean
                            replace:
                              default: true
                              description: Replaces if set indicates to replace an
                                older release with this one
                              type: boolean
                          type: object
                        labels:
                          additionalProperties:
                            type: string
                          description: Labels that would be added to release metadata.
                          type: object
                        skipCRDs:
                          default: false
                          description: |-
                            SkipCRDs controls whether CRDs should be installed during install/upgrade operation.
                            By default, CRDs are installed if not already present.
                          type: boolean
                        skipSchemaValidation:
                          default: false
                          description: SkipSchemaValidation determines if JSON schema
                            validation is disabled.
                          type: boolean
                        timeout:
                          description: time to wait for any individual Kubernetes
                            operation (like Jobs for hooks) (default 5m0s)
                          type: string
                        uninstallOptions:
                          description: HelmUninstallOptions are options specific to
                            helm uninstall
                          properties:
                            deletionPropagation:
                              description: DeletionPropagation
                              enum:
                              - orphan
                              - foreground
                              - background
                              type: string
                            keepHistory:
                              description: |-
                                When uninstall a chart with this flag, Helm removes the resources associated with the chart,
                                but it keeps the release information. This allows to see details about the uninstalled release
                                using the helm history command.
                              type: boolean
                          type: object
                        upgradeOptions:
                          description: HelmUpgradeOptions are options specific to
                            helm upgrade
                          properties:
                            cleanupOnFail:
                              default: false
                              description: CleanupOnFail will, if true, cause the
                                upgrade to delete newly-created resources on a failed
                                update.
                              type: boolean
                            force:
                              default: false
                              description: |-
                                Force will, if set to `true`, ignore certain warnings and perform the upgrade anyway.
                                This should be used with caution.
                              type: boolean
                            maxHistory:
                              default: 2
                              description: |-
                                MaxHistory limits the maximum number of revisions saved per release
                                Default to 2
                              type: integer
                            recreate:
                              default: false
                              description: Recreate will (if true) recreate pods after
                                a rollback.
                              type: boolean
                            resetThenReuseValues:
                              default: false
                              description: ResetThenReuseValues will reset the values
                                to the chart's built-ins then merge with user's last
                                supplied values.
                              type: boolean
                            resetValues:
                              default: false
                              description: ResetValues will reset the values to the
                                chart's built-ins rather than merging with existing.
                              type: boolean
                            reuseValues:
                              default: false
                              description: |-
                                ReuseValues copies values from the current release to a new release if the
                                new release does not have any values. If the request already has values,
                                or if there are no values in the current release, this does nothing.
                                This is skipped if the ResetValues flag is set, in which case the
                                request values are not altered.
                              type: boolean
                            subNotes:
                              default: false
                              description: SubNotes determines whether sub-notes are
                                rendered in the chart.
                              type: boolean
                            upgradeCRDs:
                              default: false
                              description: |-
                                UpgradeCRDs upgrade CRDs from the Helm Chart's crds directory
                                By default, CRDs are not applied during Helm upgrade action by Helm
                                https://helm.sh/docs/chart_best_practices/custom_resource_definitions/
                              type: boolean
                          type: object
                        wait:
                          default: false
                          description: |-
                            if set, will wait until all Pods, PVCs, Services, and minimum number of Pods of a Deployment, StatefulSet, or ReplicaSet
                            are in a ready state before marking the release as successful. It will wait for as long as --timeout
                            Default to false
                          type: boolean
                        waitForJobs:
                          default: false
                          description: |-
                            if set and --wait enabled, will wait until all Jobs have been completed before marking the release as successful.
                            It will wait for as long as --timeout
                            Default to false
                          type: boolean
                      type: object
                    releaseName:
                      description: ReleaseName is the chart release
                      minLength: 1
                      type: string
                    releaseNamespace:
                      description: ReleaseNamespace is the namespace release will
                        be installed
                      minLength: 1
                      type: string
                    repositoryName:
                      description: RepositoryName is the name helm chart repository
                      minLength: 1
                      type: string
                    repositoryURL:
                      description: RepositoryURL is the URL helm chart repository
                      minLength: 1
                      type: string
                    values:
                      description: |-
                        Values field allows to define configuration for the Helm release.
                        These values can be static or leverage Go templates for dynamic customization.
                        When expressed as templates, the values are filled in using information from
                        resources within the management cluster before deployment.
                      type: string
                    valuesFrom:
                      description: |-
                        ValuesFrom can reference ConfigMap/Secret instances. Within the ConfigMap or Secret data,
                        it is possible to store configuration for the Helm release.
                        These values can be static or leverage Go templates for dynamic customization.
                        When expressed as templates, the values are filled in using information from
                        resources within the management cluster before deployment.
                      items:
                        properties:
                          kind:
                            description: |-
                              Kind of the resource. Supported kinds are:
                              - ConfigMap/Secret
                            enum:
                            - ConfigMap
                            - Secret
                            type: string
                          name:
                            description: Name of the referenced resource.
                            minLength: 1
                            type: string
                          namespace:
                            description: |-
                              Namespace of the referenced resource.
                              For ClusterProfile namespace can be left empty. In such a case, namespace will
                              be implicit set to cluster's namespace.
                              For Profile namespace must be left empty. The Profile namespace will be used.
                            type: string
                        required:
                        - kind
                        - name
                        - namespace
                        type: object
                      type: array
                  required:
                  - chartName
                  - chartVersion
                  - releaseName
                  - releaseNamespace
                  - repositoryName
                  - repositoryURL
                  type: object
                type: array
              kustomizationRefs:
                description: Kustomization refs
                items:
                  properties:
                    deploymentType:
                      default: Remote
                      description: |-
                        DeploymentType indicates whether resources need to be deployed
                        into the management cluster (local) or the managed cluster (remote)
                      enum:
                      - Local
                      - Remote
                      type: string
                    kind:
                      description: |-
                        Kind of the resource. Supported kinds are:
                        - flux GitRepository;OCIRepository;Bucket
                        - ConfigMap/Secret
                      enum:
                      - GitRepository
                      - OCIRepository
                      - Bucket
                      - ConfigMap
                      - Secret
                      type: string
                    name:
                      description: Name of the referenced resource.
                      minLength: 1
                      type: string
                    namespace:
                      description: |-
                        Namespace of the referenced resource.
                        For ClusterProfile namespace can be left empty. In such a case, namespace will
                        be implicit set to cluster's namespace.
                        For Profile namespace must be left empty. The Profile namespace will be used.
                      type: string
                    path:
                      description: |-
                        Path to the directory containing the kustomization.yaml file, or the
                        set of plain YAMLs a kustomization.yaml should be generated for.
                        Defaults to 'None', which translates to the root path of the SourceRef.
                      type: string
                    targetNamespace:
                      description: |-
                        TargetNamespace sets or overrides the namespace in the
                        kustomization.yaml file.
                      maxLength: 63
                      minLength: 1
                      type: string
                    values:
                      additionalProperties:
                        type: string
                      description: |-
                        Values is a map[string]string type that allows to define a set of key-value pairs.
                        These key-value pairs can optionally leverage Go templates for further processing.
                        With Sveltos, you can define key-value pairs where the values can be Go templates.
                        These templates have access to management cluster information during deployment. This allows
                        to do more than just replace placeholders. Variables can be used to dynamically
                        construct values based on other resources or variables within the Kustomize output.
                        For example, imagine you have a Region key with a template value like:
                        '{{ index .Cluster.metadata.labels "region" }}'.
                        This template retrieves the region label from the cluster instance metadata.
                        Finally, Sveltos uses these processed values to fill placeholders in the Kustomize output.
                        The output itself can also contain templates, like:
                        region: '{{ default "west" .Region }}'.
                        This way, the final output from Kustomize will have the region set dynamically based on
                        the actual region retrieved earlier.
                      type: object
                    valuesFrom:
                      description: |-
                        ValuesFrom can reference ConfigMap/Secret instances. Within the ConfigMap or Secret data,
                        it is possible to define key-value pairs. These key-value pairs can optionally leverage
                        Go templates for further processing.
                        With Sveltos, you can define key-value pairs where the values can be Go templates.
                        These templates have access to management cluster information during deployment. This allows
                        to do more than just replace placeholders. Variables can be used to dynamically
                        construct values based on other resources or variables within the Kustomize output.
                        For example, imagine you have a Region key with a template value like:
                        '{{ index .Cluster.metadata.labels "region" }}'.
                        This template retrieves the region label from the cluster instance metadata.
                        Finally, Sveltos uses these processed values to fill placeholders in the Kustomize output.
                        The output itself can also contain templates, like:
                        region: '{{ default "west" .Region }}'.
                        This way, the final output from Kustomize will have the region set dynamically based on
                        the actual region retrieved earlier.
                      items:
                        properties:
                          kind:
                            description: |-
                              Kind of the resource. Supported kinds are:
                              - ConfigMap/Secret
                            enum:
                            - ConfigMap
                            - Secret
                            type: string
                          name:
                            description: Name of the referenced resource.
                            minLength: 1
                            type: string
                          namespace:
                            description: |-
                              Namespace of the referenced resource.
                              For ClusterProfile namespace can be left empty. In such a case, namespace will
                              be implicit set to cluster's namespace.
                              For Profile namespace must be left empty. The Profile namespace will be used.
                            type: string
                        required:
                        - kind
                        - name
                        - namespace
                        type: object
                      type: array
                  required:
                  - kind
                  - name
                  - namespace
                  type: object
                type: array
              maxUpdate:
                anyOf:
                - type: integer
                - type: string
                description: |-
                  The maximum number of clusters that can be updated concurrently.
                  Value can be an absolute number (ex: 5) or a percentage of desired pods (ex: 10%).
                  Defaults to 100%.
                  Example: when this is set to 30%, when list of add-ons/applications in ClusterProfile
                  changes, only 30% of matching clusters will be updated in parallel. Only when updates
                  in those cluster succeed, other matching clusters are updated.
                pattern: ^((100|[0-9]{1,2})%|[0-9]+)$
                x-kubernetes-int-or-string: true
              oneForEvent:
                description: |-
                  Multiple resources in a managed cluster can be a match for referenced
                  EventSource. OneForEvent indicates whether a ClusterProfile for all
                  resource (OneForEvent = false) or one per resource (OneForEvent = true)
                  needs to be creted.
                type: boolean
              policyRefs:
                description: |-
                  PolicyRefs references all the ConfigMaps/Secrets containing kubernetes resources
                  that need to be deployed in the matching clusters based on EventSource.
                items:
                  properties:
                    deploymentType:
                      default: Remote
                      description: |-
                        DeploymentType indicates whether resources need to be deployed
                        into the management cluster (local) or the managed cluster (remote)
                      enum:
                      - Local
                      - Remote
                      type: string
                    kind:
                      description: |-
                        Kind of the resource. Supported kinds are:
                        - ConfigMap/Secret
                        - flux GitRepository;OCIRepository;Bucket
                      enum:
                      - GitRepository
                      - OCIRepository
                      - Bucket
                      - ConfigMap
                      - Secret
                      type: string
                    name:
                      description: Name of the referenced resource.
                      minLength: 1
                      type: string
                    namespace:
                      description: |-
                        Namespace of the referenced resource.
                        For ClusterProfile namespace can be left empty. In such a case, namespace will
                        be implicit set to cluster's namespace.
                        For Profile namespace must be left empty. Profile namespace will be used.
                      type: string
                    path:
                      description: |-
                        Path to the directory containing the YAML files.
                        Defaults to 'None', which translates to the root path of the SourceRef.
                        Used only for GitRepository;OCIRepository;Bucket
                      type: string
                  required:
                  - kind
                  - name
                  type: object
                type: array
              reloader:
                default: false
                description: |-
                  Reloader indicates whether Deployment/StatefulSet/DaemonSet instances deployed
                  by Sveltos and part of this ClusterProfile need to be restarted via rolling upgrade
                  when a ConfigMap/Secret instance mounted as volume is modified.
                  When set to true, when any mounted ConfigMap/Secret is modified, Sveltos automatically
                  starts a rolling upgrade for Deployment/StatefulSet/DaemonSet instances mounting it.
                type: boolean
              sourceClusterSelector:
                description: |-
                  SourceClusterSelector identifies clusters to associate to.
                  This represents the set of clusters where Sveltos will watch for
                  events defined by referenced EventSource
                type: string
              stopMatchingBehavior:
                default: WithdrawPolicies
                description: |-
                  StopMatchingBehavior indicates what behavior should be when a Cluster stop matching
                  the ClusterProfile. By default all deployed Helm charts and Kubernetes resources will
                  be withdrawn from Cluster. Setting StopMatchingBehavior to LeavePolicies will instead
                  leave ClusterProfile deployed policies in the Cluster.
                enum:
                - WithdrawPolicies
                - LeavePolicies
                type: string
              syncMode:
                default: Continuous
                description: |-
                  SyncMode specifies how features are synced in a matching workload cluster.
                  - OneTime means, first time a workload cluster matches the ClusterProfile,
                  features will be deployed in such cluster. Any subsequent feature configuration
                  change won't be applied into the matching workload clusters;
                  - Continuous mode ensures that the first time a workload cluster matches a ClusterProfile,
                  the specified features are deployed. Subsequent changes to the feature configuration are also
                  automatically applied to all matching workload clusters.
                  _ SyncModeContinuousWithDriftDetection operates similarly to Continuous mode, but also monitors
                  matching managed clusters for configuration drift. If drift is detected, a reconciliation is
                  triggered to ensure the managed cluster's configuration aligns with the ClusterProfile.
                  - DryRun means no change will be propagated to any matching cluster. A report
                  instead will be generated summarizing what would happen in any matching cluster
                  because of the changes made to ClusterProfile while in DryRun mode.
                enum:
                - OneTime
                - Continuous
                - ContinuousWithDriftDetection
                - DryRun
                type: string
              templateResourceRefs:
                description: |-
                  TemplateResourceRefs is a list of resource to collect from the management cluster.
                  Those resources' values will be used to instantiate templates contained in referenced
                  PolicyRefs and Helm charts
                items:
                  properties:
                    identifier:
                      description: |-
                        Identifier is how the resource will be referred to in the
                        template
                      type: string
                    resource:
                      description: |-
                        Resource references a Kubernetes instance in the management
                        cluster to fetch and use during template instantiation.
                      properties:
                        apiVersion:
                          description: API version of the referent.
                          type: string
                        fieldPath:
                          description: |-
                            If referring to a piece of an object instead of an entire object, this string
                            should contain a valid JSON/Go field access statement, such as desiredState.manifest.containers[2].
                            For example, if the object reference is to a container within a pod, this would take on a value like:
                            "spec.containers{name}" (where "name" refers to the name of the container that triggered
                            the event) or if no container name is specified "spec.containers[2]" (container with
                            index 2 in this pod). This syntax is chosen only to have some well-defined way of
                            referencing a part of an object.
                          type: string
                        kind:
                          description: |-
                            Kind of the referent.
                            More info: https://git.k8s.io/community/contributors/devel/sig-architecture/api-conventions.md#types-kinds
                          type: string
                        name:
                          description: |-
                            Name of the referent.
                            More info: https://kubernetes.io/docs/concepts/overview/working-with-objects/names/#names
                          type: string
                        namespace:
                          description: |-
                            Namespace of the referent.
                            More info: https://kubernetes.io/docs/concepts/overview/working-with-objects/namespaces/
                          type: string
                        resourceVersion:
                          description: |-
                            Specific resourceVersion to which this reference is made, if any.
                            More info: https://git.k8s.io/community/contributors/devel/sig-architecture/api-conventions.md#concurrency-control-and-consistency
                          type: string
                        uid:
                          description: |-
                            UID of the referent.
                            More info: https://kubernetes.io/docs/concepts/overview/working-with-objects/names/#uids
                          type: string
                      type: object
                      x-kubernetes-map-type: atomic
                  required:
                  - identifier
                  - resource
                  type: object
                type: array
              tier:
                default: 100
                description: |-
                  Tier controls the order of deployment for ClusterProfile or Profile resources targeting
                  the same cluster resources.
                  Imagine two configurations (ClusterProfiles or Profiles) trying to deploy the same resource (a Kubernetes
                  resource or an helm chart). By default, the first one to reach the cluster "wins" and deploys it.
                  Tier allows you to override this. When conflicts arise, the ClusterProfile or Profile with the **lowest**
                  Tier value takes priority and deploys the resource.
                  Higher Tier values represent lower priority. The default Tier value is 100.
                  Using Tiers provides finer control over resource deployment within your cluster, particularly useful
                  when multiple configurations manage the same resources.
                format: int32
                minimum: 1
                type: integer
              validateHealths:
                description: |-
                  ValidateHealths is a slice of Lua functions to run against
                  the managed cluster to validate the state of those add-ons/applications
                  is healthy
                items:
                  properties:
                    featureID:
                      description: |-
                        FeatureID is an indentifier of the feature (Helm/Kustomize/Resources)
                        This field indicates when to run this check.
                        For instance:
                        - if set to Helm this check will be run after all helm
                        charts specified in the ClusterProfile are deployed.
                        - if set to Resources this check will be run after the content
                        of all the ConfigMaps/Secrets referenced by ClusterProfile in the
                        PolicyRef sections is deployed
                      enum:
                      - Resources
                      - Helm
                      - Kustomize
                      type: string
                    group:
                      description: Group of the resource to fetch in the managed Cluster.
                      type: string
                    kind:
                      description: Kind of the resource to fetch in the managed Cluster.
                      minLength: 1
                      type: string
                    labelFilters:
                      description: LabelFilters allows to filter resources based on
                        current labels.
                      items:
                        properties:
                          key:
                            description: Key is the label key
                            type: string
                          operation:
                            description: Operation is the comparison operation
                            enum:
                            - Equal
                            - Different
                            type: string
                          value:
                            description: Value is the label value
                            type: string
                        required:
                        - key
                        - operation
                        - value
                        type: object
                      type: array
                    name:
                      description: Name is the name of this check
                      type: string
                    namespace:
                      description: |-
                        Namespace of the resource to fetch in the managed Cluster.
                        Empty for resources scoped at cluster level.
                      type: string
                    script:
                      description: |-
                        Script is a text containing a lua script.
                        Must return struct with field "health"
                        representing whether object is a match (true or false)
                      type: string
                    version:
                      description: Version of the resource to fetch in the managed
                        Cluster.
                      type: string
                  required:
                  - featureID
                  - group
                  - kind
                  - name
                  - version
                  type: object
                type: array
            required:
            - eventSourceName
            - sourceClusterSelector
            type: object
          status:
            description: EventTriggerStatus defines the observed state of EventTrigger
            properties:
              clusterInfo:
                description: |-
                  ClusterInfo represent the deployment status in each managed
                  cluster.
                items:
                  properties:
                    cluster:
                      description: Cluster references the Cluster
                      properties:
                        apiVersion:
                          description: API version of the referent.
                          type: string
                        fieldPath:
                          description: |-
                            If referring to a piece of an object instead of an entire object, this string
                            should contain a valid JSON/Go field access statement, such as desiredState.manifest.containers[2].
                            For example, if the object reference is to a container within a pod, this would take on a value like:
                            "spec.containers{name}" (where "name" refers to the name of the container that triggered
                            the event) or if no container name is specified "spec.containers[2]" (container with
                            index 2 in this pod). This syntax is chosen only to have some well-defined way of
                            referencing a part of an object.
                          type: string
                        kind:
                          description: |-
                            Kind of the referent.
                            More info: https://git.k8s.io/community/contributors/devel/sig-architecture/api-conventions.md#types-kinds
                          type: string
                        name:
                          description: |-
                            Name of the referent.
                            More info: https://kubernetes.io/docs/concepts/overview/working-with-objects/names/#names
                          type: string
                        namespace:
                          description: |-
                            Namespace of the referent.
                            More info: https://kubernetes.io/docs/concepts/overview/working-with-objects/namespaces/
                          type: string
                        resourceVersion:
                          description: |-
                            Specific resourceVersion to which this reference is made, if any.
                            More info: https://git.k8s.io/community/contributors/devel/sig-architecture/api-conventions.md#concurrency-control-and-consistency
                          type: string
                        uid:
                          description: |-
                            UID of the referent.
                            More info: https://kubernetes.io/docs/concepts/overview/working-with-objects/names/#uids
                          type: string
                      type: object
                      x-kubernetes-map-type: atomic
                    failureMessage:
                      description: FailureMessage provides more information about
                        the error.
                      type: string
                    hash:
                      description: |-
                        Hash represents the hash of the Classifier currently deployed
                        in the Cluster
                      format: byte
                      type: string
                    status:
                      description: Status represents the state of the feature in the
                        workload cluster
                      enum:
                      - Provisioning
                      - Provisioned
                      - Failed
                      - Removing
                      - Removed
                      type: string
                  required:
                  - cluster
                  - hash
                  type: object
                type: array
              destinationMatchingClusterRefs:
                description: |-
                  DestinationMatchingClusterRefs reference all the cluster-api Cluster currently matching
                  ClusterProfile DestinationClusterSelector
                items:
                  description: ObjectReference contains enough information to let
                    you inspect or modify the referred object.
                  properties:
                    apiVersion:
                      description: API version of the referent.
                      type: string
                    fieldPath:
                      description: |-
                        If referring to a piece of an object instead of an entire object, this string
                        should contain a valid JSON/Go field access statement, such as desiredState.manifest.containers[2].
                        For example, if the object reference is to a container within a pod, this would take on a value like:
                        "spec.containers{name}" (where "name" refers to the name of the container that triggered
                        the event) or if no container name is specified "spec.containers[2]" (container with
                        index 2 in this pod). This syntax is chosen only to have some well-defined way of
                        referencing a part of an object.
                      type: string
                    kind:
                      description: |-
                        Kind of the referent.
                        More info: https://git.k8s.io/community/contributors/devel/sig-architecture/api-conventions.md#types-kinds
                      type: string
                    name:
                      description: |-
                        Name of the referent.
                        More info: https://kubernetes.io/docs/concepts/overview/working-with-objects/names/#names
                      type: string
                    namespace:
                      description: |-
                        Namespace of the referent.
                        More info: https://kubernetes.io/docs/concepts/overview/working-with-objects/namespaces/
                      type: string
                    resourceVersion:
                      description: |-
                        Specific resourceVersion to which this reference is made, if any.
                        More info: https://git.k8s.io/community/contributors/devel/sig-architecture/api-conventions.md#concurrency-control-and-consistency
                      type: string
                    uid:
                      description: |-
                        UID of the referent.
                        More info: https://kubernetes.io/docs/concepts/overview/working-with-objects/names/#uids
                      type: string
                  type: object
                  x-kubernetes-map-type: atomic
                type: array
              matchingClusters:
                description: |-
                  MatchingClusterRefs reference all the cluster-api Cluster currently matching
                  ClusterProfile SourceClusterSelector
                items:
                  description: ObjectReference contains enough information to let
                    you inspect or modify the referred object.
                  properties:
                    apiVersion:
                      description: API version of the referent.
                      type: string
                    fieldPath:
                      description: |-
                        If referring to a piece of an object instead of an entire object, this string
                        should contain a valid JSON/Go field access statement, such as desiredState.manifest.containers[2].
                        For example, if the object reference is to a container within a pod, this would take on a value like:
                        "spec.containers{name}" (where "name" refers to the name of the container that triggered
                        the event) or if no container name is specified "spec.containers[2]" (container with
                        index 2 in this pod). This syntax is chosen only to have some well-defined way of
                        referencing a part of an object.
                      type: string
                    kind:
                      description: |-
                        Kind of the referent.
                        More info: https://git.k8s.io/community/contributors/devel/sig-architecture/api-conventions.md#types-kinds
                      type: string
                    name:
                      description: |-
                        Name of the referent.
                        More info: https://kubernetes.io/docs/concepts/overview/working-with-objects/names/#names
                      type: string
                    namespace:
                      description: |-
                        Namespace of the referent.
                        More info: https://kubernetes.io/docs/concepts/overview/working-with-objects/namespaces/
                      type: string
                    resourceVersion:
                      description: |-
                        Specific resourceVersion to which this reference is made, if any.
                        More info: https://git.k8s.io/community/contributors/devel/sig-architecture/api-conventions.md#concurrency-control-and-consistency
                      type: string
                    uid:
                      description: |-
                        UID of the referent.
                        More info: https://kubernetes.io/docs/concepts/overview/working-with-objects/names/#uids
                      type: string
                  type: object
                  x-kubernetes-map-type: atomic
                type: array
            type: object
        type: object
    served: true
    storage: false
    subresources:
      status: {}
  - name: v1beta1
    schema:
      openAPIV3Schema:
        description: EventTrigger is the Schema for the eventtriggers API
        properties:
          apiVersion:
            description: |-
              APIVersion defines the versioned schema of this representation of an object.
              Servers should convert recognized schemas to the latest internal value, and
              may reject unrecognized values.
              More info: https://git.k8s.io/community/contributors/devel/sig-architecture/api-conventions.md#resources
            type: string
          kind:
            description: |-
              Kind is a string value representing the REST resource this object represents.
              Servers may infer this from the endpoint the client submits requests to.
              Cannot be updated.
              In CamelCase.
              More info: https://git.k8s.io/community/contributors/devel/sig-architecture/api-conventions.md#types-kinds
            type: string
          metadata:
            type: object
          spec:
            description: EventTriggerSpec defines the desired state of EventTrigger
            properties:
              cloudEventAction:
                default: Create
                description: |-
                  CloudEventAction determines the action to take based on the received CloudEvent.
                  CloudEvents with the same source and subject are considered related and represent
                  different states of the same entity. This field specifies whether to create or
                  delete the associated Kubernetes resources.
                  This can be expressed as a template and instantiated at run time using CloudEvent
                type: string
              clusterSetRefs:
                description: SetRefs identifies referenced ClusterSets. Name of the
                  referenced ClusterSets.
                items:
                  type: string
                type: array
              configMapGenerator:
                description: |-
                  The ConfigMapGenerator field references ConfigMaps containing templates.
                  These referenced ConfigMaps will be dynamically instantiated in the management cluster
                  based on event data.
                items:
                  properties:
                    name:
                      description: |-
                        Name of the referenced resource.
                        Name can be expressed as a template and instantiate using
                        - `.Cluster.metadata.namespace`: namespace of the managed cluster
                        - `.Cluster.metadata.name`: name of the managed cluster
                        - `.Cluster.kind`: kind of the managed cluster object
                      minLength: 1
                      type: string
                    nameFormat:
                      description: |-
                        InstantiatedResourceNameFormat defines a template used to generate the name
                        of the resource created in the management cluster. The template can reference:
                        - `.Cluster.metadata.namespace`: namespace of the managed cluster
                        - `.Cluster.metadata.name`: name of the managed cluster
                        - `.Cluster.kind`: kind of the managed cluster object
                      minLength: 1
                      type: string
                    namespace:
                      description: |-
                        Namespace of the referenced resource.
                        Namespace can be left empty. In such a case, namespace will
                        be implicit set to cluster's namespace.
                      type: string
                  required:
                  - name
                  - nameFormat
                  type: object
                type: array
              continueOnConflict:
                default: false
                description: |-
                  By default (when ContinueOnConflict is unset or set to false), Sveltos stops deployment after
                  encountering the first conflict (e.g., another ClusterProfile already deployed the resource).
                  If set to true, Sveltos will attempt to deploy remaining resources in the ClusterProfile even
                  if conflicts are detected for previous resources.
                  This field will be directly transferred to the ClusterProfile Spec
                  generated in response to events.
                type: boolean
              destinationClusterSelector:
                description: |-
                  DestinationClusterSelector identifies the cluster where add-ons will be deployed.
                  By default, this is nil and add-ons will be deployed in the very same cluster the
                  event happened.
                  If DestinationClusterSelector is set though, when an event happens in any of the
                  cluster identified by SourceClusterSelector, add-ons will be deployed in each of
                  the cluster indentified by DestinationClusterSelector.
                properties:
                  matchExpressions:
                    description: matchExpressions is a list of label selector requirements.
                      The requirements are ANDed.
                    items:
                      description: |-
                        A label selector requirement is a selector that contains values, a key, and an operator that
                        relates the key and values.
                      properties:
                        key:
                          description: key is the label key that the selector applies
                            to.
                          type: string
                        operator:
                          description: |-
                            operator represents a key's relationship to a set of values.
                            Valid operators are In, NotIn, Exists and DoesNotExist.
                          type: string
                        values:
                          description: |-
                            values is an array of string values. If the operator is In or NotIn,
                            the values array must be non-empty. If the operator is Exists or DoesNotExist,
                            the values array must be empty. This array is replaced during a strategic
                            merge patch.
                          items:
                            type: string
                          type: array
                          x-kubernetes-list-type: atomic
                      required:
                      - key
                      - operator
                      type: object
                    type: array
                    x-kubernetes-list-type: atomic
                  matchLabels:
                    additionalProperties:
                      type: string
                    description: |-
                      matchLabels is a map of {key,value} pairs. A single {key,value} in the matchLabels
                      map is equivalent to an element of matchExpressions, whose key field is "key", the
                      operator is "In", and the values array contains only "value". The requirements are ANDed.
                    type: object
                type: object
                x-kubernetes-map-type: atomic
              driftExclusions:
                description: |-
                  DriftExclusions is a list of configuration drift exclusions to be applied when syncMode is
                  set to ContinuousWithDriftDetection. Each exclusion specifies JSON6902 paths to ignore
                  when evaluating drift, optionally targeting specific resources and features.
                  This field will be directly transferred to the ClusterProfile Spec
                  generated in response to events.
                items:
                  properties:
                    paths:
                      description: Paths is a slice of JSON6902 paths to exclude from
                        configuration drift evaluation.
                      items:
                        type: string
                      type: array
                    target:
                      description: Target points to the resources that the paths refers
                        to.
                      properties:
                        annotationSelector:
                          description: |-
                            AnnotationSelector is a string that follows the label selection expression
                            https://kubernetes.io/docs/concepts/overview/working-with-objects/labels/#api
                            It matches with the resource annotations.
                          type: string
                        group:
                          description: |-
                            Group is the API group to select resources from.
                            Together with Version and Kind it is capable of unambiguously identifying and/or selecting resources.
                            https://github.com/kubernetes/community/blob/master/contributors/design-proposals/api-machinery/api-group.md
                          type: string
                        kind:
                          description: |-
                            Kind of the API Group to select resources from.
                            Together with Group and Version it is capable of unambiguously
                            identifying and/or selecting resources.
                            https://github.com/kubernetes/community/blob/master/contributors/design-proposals/api-machinery/api-group.md
                          type: string
                        labelSelector:
                          description: |-
                            LabelSelector is a string that follows the label selection expression
                            https://kubernetes.io/docs/concepts/overview/working-with-objects/labels/#api
                            It matches with the resource labels.
                          type: string
                        name:
                          description: Name to match resources with.
                          type: string
                        namespace:
                          description: Namespace to select resources from.
                          type: string
                        version:
                          description: |-
                            Version of the API Group to select resources from.
                            Together with Group and Kind it is capable of unambiguously identifying and/or selecting resources.
                            https://github.com/kubernetes/community/blob/master/contributors/design-proposals/api-machinery/api-group.md
                          type: string
                      type: object
                  required:
                  - paths
                  type: object
                type: array
              eventSourceName:
                description: |-
                  EventSourceName is the name of the referenced EventSource.
                  Resources contained in the referenced ConfigMaps/Secrets and HelmCharts
                  will be customized using information from resources matching the EventSource
                  in the managed cluster.
                  Name can be expressed as a template and instantiate using:
                  - cluster namespace: .Cluster.metadata.namespace
                  - cluster name: .Cluster.metadata.name
                  - cluster type: .Cluster.kind
                minLength: 1
                type: string
              extraAnnotations:
                additionalProperties:
                  type: string
                description: |-
                  ExtraAnnotations: These annotations will be added by Sveltos to all Kubernetes resources
                  deployed in a managed cluster based on this ClusterProfile/Profile instance.
                  **Important:** If a resource deployed by Sveltos already has a annotation with a key present in
                  `ExtraAnnotations`, the value from `ExtraAnnotations` will override the existing value.
                  (Deprecated use Patches instead)
                type: object
              extraLabels:
                additionalProperties:
                  type: string
                description: |-
                  ExtraLabels: These labels will be added by Sveltos to all Kubernetes resources deployed in
                  a managed cluster based on this ClusterProfile/Profile instance.
                  **Important:** If a resource deployed by Sveltos already has a label with a key present in
                  `ExtraLabels`, the value from `ExtraLabels` will override the existing value.
                  (Deprecated use Patches instead)
                type: object
              helmCharts:
                description: |-
                  Helm charts to be deployed in the matching clusters based on EventSource.
                  This field will be directly transferred to the ClusterProfile Spec
                  generated in response to events.
                items:
                  properties:
                    chartName:
                      description: ChartName is the chart name
                      minLength: 1
                      type: string
                    chartVersion:
                      description: ChartVersion is the chart version
                      minLength: 1
                      type: string
                    helmChartAction:
                      default: Install
                      description: HelmChartAction is the action that will be taken
                        on the helm chart
                      enum:
                      - Install
                      - Uninstall
                      type: string
                    options:
                      description: Options allows to set flags which are used during
                        installation.
                      properties:
                        atomic:
                          default: false
                          description: |-
                            if set, the installation process deletes the installation/upgrades on failure.
                            The --wait flag will be set automatically if --atomic is used
                            Default to false
                          type: boolean
                        dependencyUpdate:
                          default: false
                          description: |-
                            update dependencies if they are missing before installing the chart
                            Default to false
                          type: boolean
                        description:
                          description: Description is the description of an helm operation
                          type: string
                        disableHooks:
                          default: false
                          description: |-
                            prevent hooks from running during install/upgrade/uninstall
                            Default to false
                          type: boolean
                        disableOpenAPIValidation:
                          default: false
                          description: |-
                            if set, the installation process will not validate rendered templates against the Kubernetes OpenAPI Schema
                            Default to false
                          type: boolean
                        enableClientCache:
                          default: false
                          description: EnableClientCache is a flag to enable Helm
                            client cache. If it is not specified, it will be set to
                            false.
                          type: boolean
                        installOptions:
                          description: HelmInstallOptions are options specific to
                            helm install
                          properties:
                            createNamespace:
                              default: true
                              description: Create the release namespace if not present.
                                Defaults to true
                              type: boolean
                            disableHooks:
                              default: false
                              description: |-
                                prevent hooks from running during install. If set to true, overrides
                                DisableHooks in HelmOptions. Use this one when you want to selective
                                disable hooks on install
                                Default to false
                              type: boolean
                            replace:
                              default: true
                              description: Replaces if set indicates to replace an
                                older release with this one
                              type: boolean
                          type: object
                        labels:
                          additionalProperties:
                            type: string
                          description: Labels that would be added to release metadata.
                          type: object
                        skipCRDs:
                          default: false
                          description: |-
                            SkipCRDs controls whether CRDs should be installed during install/upgrade operation.
                            By default, CRDs are installed if not already present.
                          type: boolean
                        skipSchemaValidation:
                          default: false
                          description: SkipSchemaValidation determines if JSON schema
                            validation is disabled.
                          type: boolean
                        timeout:
                          description: time to wait for any individual Kubernetes
                            operation (like Jobs for hooks) (default 5m0s)
                          type: string
                        uninstallOptions:
                          description: HelmUninstallOptions are options specific to
                            helm uninstall
                          properties:
                            deletionPropagation:
                              description: DeletionPropagation
                              enum:
                              - orphan
                              - foreground
                              - background
                              type: string
                            disableHooks:
                              default: false
                              description: |-
                                prevent hooks from running during install. If set to true, overrides
                                DisableHooks in HelmOptions. Use this one when you want to selective
                                disable hooks on uninstall
                                Default to false
                              type: boolean
                            keepHistory:
                              description: |-
                                When uninstall a chart with this flag, Helm removes the resources associated with the chart,
                                but it keeps the release information. This allows to see details about the uninstalled release
                                using the helm history command.
                              type: boolean
                          type: object
                        upgradeOptions:
                          description: HelmUpgradeOptions are options specific to
                            helm upgrade
                          properties:
                            cleanupOnFail:
                              default: false
                              description: CleanupOnFail will, if true, cause the
                                upgrade to delete newly-created resources on a failed
                                update.
                              type: boolean
                            disableHooks:
                              default: false
                              description: |-
                                prevent hooks from running during install. If set to true, overrides
                                DisableHooks in HelmOptions. Use this one when you want to selective
                                disable hooks on upgrade
                                Default to false
                              type: boolean
                            force:
                              default: false
                              description: |-
                                Force will, if set to `true`, ignore certain warnings and perform the upgrade anyway.
                                This should be used with caution.
                              type: boolean
                            maxHistory:
                              default: 2
                              description: |-
                                MaxHistory limits the maximum number of revisions saved per release
                                Default to 2
                              type: integer
                            recreate:
                              default: false
                              description: Recreate will (if true) recreate pods after
                                a rollback.
                              type: boolean
                            resetThenReuseValues:
                              default: false
                              description: ResetThenReuseValues will reset the values
                                to the chart's built-ins then merge with user's last
                                supplied values.
                              type: boolean
                            resetValues:
                              default: false
                              description: ResetValues will reset the values to the
                                chart's built-ins rather than merging with existing.
                              type: boolean
                            reuseValues:
                              default: false
                              description: |-
                                ReuseValues copies values from the current release to a new release if the
                                new release does not have any values. If the request already has values,
                                or if there are no values in the current release, this does nothing.
                                This is skipped if the ResetValues flag is set, in which case the
                                request values are not altered.
                              type: boolean
                            subNotes:
                              default: false
                              description: SubNotes determines whether sub-notes are
                                rendered in the chart.
                              type: boolean
                            upgradeCRDs:
                              default: false
                              description: |-
                                UpgradeCRDs upgrade CRDs from the Helm Chart's crds directory
                                By default, CRDs are not applied during Helm upgrade action by Helm
                                https://helm.sh/docs/chart_best_practices/custom_resource_definitions/
                              type: boolean
                          type: object
                        wait:
                          default: false
                          description: |-
                            if set, will wait until all Pods, PVCs, Services, and minimum number of Pods of a Deployment, StatefulSet, or ReplicaSet
                            are in a ready state before marking the release as successful. It will wait for as long as --timeout
                            Default to false
                          type: boolean
                        waitForJobs:
                          default: false
                          description: |-
                            if set and --wait enabled, will wait until all Jobs have been completed before marking the release as successful.
                            It will wait for as long as --timeout
                            Default to false
                          type: boolean
                      type: object
                    registryCredentialsConfig:
                      description: |-
                        RegistryCredentialsConfig is an optional configuration for credentials,
                        including information to connect to private registries.
                      properties:
                        ca:
                          description: |-
                            CASecretRef references a secret containing the TLS CA certificate
                            For ClusterProfile namespace can be left empty. In such a case, namespace will
                            be implicit set to cluster's namespace.
                            key: ca.crt
                          properties:
                            name:
                              description: name is unique within a namespace to reference
                                a secret resource.
                              type: string
                            namespace:
                              description: namespace defines the space within which
                                the secret name must be unique.
                              type: string
                          type: object
                          x-kubernetes-map-type: atomic
                        credentials:
                          description: |-
                            CredentialsSecretRef references a secret containing credentials
                            For ClusterProfile namespace can be left empty. In such a case, namespace will
                            be implicit set to cluster's namespace.
                          properties:
                            name:
                              description: name is unique within a namespace to reference
                                a secret resource.
                              type: string
                            namespace:
                              description: namespace defines the space within which
                                the secret name must be unique.
                              type: string
                          type: object
                          x-kubernetes-map-type: atomic
                        insecureSkipTLSVerify:
                          description: InsecureSkipTLSVerify controls server certificate
                            verification.
                          type: boolean
                        key:
                          description: |-
                            Key specifies the key within the CredentialsSecretRef containing the data
                            If not specified, it defaults to the only key in the secret if there's just one.
                          type: string
                        plainHTTP:
                          description: PlainHTTP indicates to use insecure HTTP connections
                            for the chart download
                          type: boolean
                      type: object
                    releaseName:
                      description: ReleaseName is the chart release
                      minLength: 1
                      type: string
                    releaseNamespace:
                      description: ReleaseNamespace is the namespace release will
                        be installed
                      minLength: 1
                      type: string
                    repositoryName:
                      description: RepositoryName is the name helm chart repository
                      minLength: 1
                      type: string
                    repositoryURL:
                      description: RepositoryURL is the URL helm chart repository
                      minLength: 1
                      type: string
                    values:
                      description: |-
                        Values field allows to define configuration for the Helm release.
                        These values can be static or leverage Go templates for dynamic customization.
                        When expressed as templates, the values are filled in using information from
                        resources within the management cluster before deployment (Cluster and TemplateResourceRefs)
                      type: string
                    valuesFrom:
                      description: |-
                        ValuesFrom can reference ConfigMap/Secret instances. Within the ConfigMap or Secret data,
                        it is possible to store configuration for the Helm release.
                        These values can be static or leverage Go templates for dynamic customization.
                        When expressed as templates, the values are filled in using information from
                        resources within the management cluster before deployment (Cluster and TemplateResourceRefs)
                      items:
                        properties:
                          kind:
                            description: |-
                              Kind of the resource. Supported kinds are:
                              - ConfigMap/Secret
                            enum:
                            - ConfigMap
                            - Secret
                            type: string
                          name:
                            description: |-
                              Name of the referenced resource.
                              Name can be expressed as a template and instantiate using
                              - cluster namespace: .Cluster.metadata.namespace
                              - cluster name: .Cluster.metadata.name
                              - cluster type: .Cluster.kind
                            minLength: 1
                            type: string
                          namespace:
                            description: |-
                              Namespace of the referenced resource.
                              For ClusterProfile namespace can be left empty. In such a case, namespace will
                              be implicit set to cluster's namespace.
                              For Profile namespace must be left empty. The Profile namespace will be used.
                            type: string
                        required:
                        - kind
                        - name
                        type: object
                      type: array
                  required:
                  - chartName
                  - chartVersion
                  - releaseName
                  - releaseNamespace
                  - repositoryName
                  - repositoryURL
                  type: object
                type: array
              kustomizationRefs:
                description: |-
                  Kustomization refs
                  This field will be directly transferred to the ClusterProfile Spec
                  generated in response to events.
                items:
                  properties:
                    deploymentType:
                      default: Remote
                      description: |-
                        DeploymentType indicates whether resources need to be deployed
                        into the management cluster (local) or the managed cluster (remote)
                      enum:
                      - Local
                      - Remote
                      type: string
                    kind:
                      description: |-
                        Kind of the resource. Supported kinds are:
                        - flux GitRepository;OCIRepository;Bucket
                        - ConfigMap/Secret
                      enum:
                      - GitRepository
                      - OCIRepository
                      - Bucket
                      - ConfigMap
                      - Secret
                      type: string
                    name:
                      description: |-
                        Name of the referenced resource.
                        Name can be expressed as a template and instantiate using
                        - cluster namespace: .Cluster.metadata.namespace
                        - cluster name: .Cluster.metadata.name
                        - cluster type: .Cluster.kind
                      minLength: 1
                      type: string
                    namespace:
                      description: |-
                        Namespace of the referenced resource.
                        For ClusterProfile namespace can be left empty. In such a case, namespace will
                        be implicit set to cluster's namespace.
                        For Profile namespace must be left empty. The Profile namespace will be used.
                      type: string
                    path:
                      description: |-
                        Path to the directory containing the kustomization.yaml file, or the
                        set of plain YAMLs a kustomization.yaml should be generated for.
                        Defaults to 'None', which translates to the root path of the SourceRef.
                        These values can be static or leverage Go templates for dynamic customization.
                        When expressed as templates, the values are filled in using information from
                        resources within the management cluster before deployment (Cluster)
                      type: string
                    targetNamespace:
                      description: |-
                        TargetNamespace sets or overrides the namespace in the
                        kustomization.yaml file.
                      maxLength: 63
                      minLength: 1
                      type: string
                    values:
                      additionalProperties:
                        type: string
                      description: |-
                        Values is a map[string]string type that allows to define a set of key-value pairs.
                        These key-value pairs can optionally leverage Go templates for further processing.
                        With Sveltos, you can define key-value pairs where the values can be Go templates.
                        These templates have access to management cluster information during deployment. This allows
                        to do more than just replace placeholders. Variables can be used to dynamically
                        construct values based on other resources or variables within the Kustomize output.
                        For example, imagine you have a Region key with a template value like:
                        '{{ index .Cluster.metadata.labels "region" }}'.
                        This template retrieves the region label from the cluster instance metadata.
                        Finally, Sveltos uses these processed values to fill placeholders in the Kustomize output.
                        The output itself can also contain templates, like:
                        region: '{{ default "west" .Region }}'.
                        This way, the final output from Kustomize will have the region set dynamically based on
                        the actual region retrieved earlier.
                      type: object
                    valuesFrom:
                      description: |-
                        ValuesFrom can reference ConfigMap/Secret instances. Within the ConfigMap or Secret data,
                        it is possible to define key-value pairs. These key-value pairs can optionally leverage
                        Go templates for further processing.
                        With Sveltos, you can define key-value pairs where the values can be Go templates.
                        These templates have access to management cluster information during deployment. This allows
                        to do more than just replace placeholders. Variables can be used to dynamically
                        construct values based on other resources or variables within the Kustomize output.
                        For example, imagine you have a Region key with a template value like:
                        '{{ index .Cluster.metadata.labels "region" }}'.
                        This template retrieves the region label from the cluster instance metadata.
                        Finally, Sveltos uses these processed values to fill placeholders in the Kustomize output.
                        The output itself can also contain templates, like:
                        region: '{{ default "west" .Region }}'.
                        This way, the final output from Kustomize will have the region set dynamically based on
                        the actual region retrieved earlier.
                      items:
                        properties:
                          kind:
                            description: |-
                              Kind of the resource. Supported kinds are:
                              - ConfigMap/Secret
                            enum:
                            - ConfigMap
                            - Secret
                            type: string
                          name:
                            description: |-
                              Name of the referenced resource.
                              Name can be expressed as a template and instantiate using
                              - cluster namespace: .Cluster.metadata.namespace
                              - cluster name: .Cluster.metadata.name
                              - cluster type: .Cluster.kind
                            minLength: 1
                            type: string
                          namespace:
                            description: |-
                              Namespace of the referenced resource.
                              For ClusterProfile namespace can be left empty. In such a case, namespace will
                              be implicit set to cluster's namespace.
                              For Profile namespace must be left empty. The Profile namespace will be used.
                            type: string
                        required:
                        - kind
                        - name
                        type: object
                      type: array
                  required:
                  - kind
                  - name
                  - namespace
                  type: object
                type: array
              maxUpdate:
                anyOf:
                - type: integer
                - type: string
                description: |-
                  The maximum number of clusters that can be updated concurrently.
                  Value can be an absolute number (ex: 5) or a percentage of desired pods (ex: 10%).
                  Defaults to 100%.
                  Example: when this is set to 30%, when list of add-ons/applications in ClusterProfile
                  changes, only 30% of matching clusters will be updated in parallel. Only when updates
                  in those cluster succeed, other matching clusters are updated.
                  This field will be directly transferred to the ClusterProfile Spec
                  generated in response to events.
                pattern: ^((100|[0-9]{1,2})%|[0-9]+)$
                x-kubernetes-int-or-string: true
              oneForEvent:
                description: |-
                  Multiple resources in a managed cluster can be a match for referenced
                  EventSource. OneForEvent indicates whether a ClusterProfile for all
                  resource (OneForEvent = false) or one per resource (OneForEvent = true)
                  needs to be creted.
                type: boolean
              patches:
                description: |-
                  Define additional Kustomize inline Patches applied for all resources on this profile
                  Within the Patch Spec you can use templating
                  This field will be directly transferred to the ClusterProfile Spec
                  generated in response to events.
                items:
                  description: |-
                    Patch contains an inline StrategicMerge or JSON6902 patch, and the target the patch should
                    be applied to.
                  properties:
                    patch:
                      description: |-
                        Patch contains an inline StrategicMerge patch or an inline JSON6902 patch with
                        an array of operation objects.
                        These values can be static or leverage Go templates for dynamic customization.
                        When expressed as templates, the values are filled in using information from
                        resources within the management cluster before deployment (Cluster and TemplateResourceRefs)
                      type: string
                    target:
                      description: Target points to the resources that the patch document
                        should be applied to.
                      properties:
                        annotationSelector:
                          description: |-
                            AnnotationSelector is a string that follows the label selection expression
                            https://kubernetes.io/docs/concepts/overview/working-with-objects/labels/#api
                            It matches with the resource annotations.
                          type: string
                        group:
                          description: |-
                            Group is the API group to select resources from.
                            Together with Version and Kind it is capable of unambiguously identifying and/or selecting resources.
                            https://github.com/kubernetes/community/blob/master/contributors/design-proposals/api-machinery/api-group.md
                          type: string
                        kind:
                          description: |-
                            Kind of the API Group to select resources from.
                            Together with Group and Version it is capable of unambiguously
                            identifying and/or selecting resources.
                            https://github.com/kubernetes/community/blob/master/contributors/design-proposals/api-machinery/api-group.md
                          type: string
                        labelSelector:
                          description: |-
                            LabelSelector is a string that follows the label selection expression
                            https://kubernetes.io/docs/concepts/overview/working-with-objects/labels/#api
                            It matches with the resource labels.
                          type: string
                        name:
                          description: Name to match resources with.
                          type: string
                        namespace:
                          description: Namespace to select resources from.
                          type: string
                        version:
                          description: |-
                            Version of the API Group to select resources from.
                            Together with Group and Kind it is capable of unambiguously identifying and/or selecting resources.
                            https://github.com/kubernetes/community/blob/master/contributors/design-proposals/api-machinery/api-group.md
                          type: string
                      type: object
                  required:
                  - patch
                  type: object
                type: array
              policyRefs:
                description: |-
                  PolicyRefs references all the ConfigMaps/Secrets containing kubernetes resources
                  that need to be deployed in the matching clusters based on EventSource.
                  This field will be directly transferred to the ClusterProfile Spec
                  generated in response to events.
                items:
                  properties:
                    deploymentType:
                      default: Remote
                      description: |-
                        DeploymentType indicates whether resources need to be deployed
                        into the management cluster (local) or the managed cluster (remote)
                      enum:
                      - Local
                      - Remote
                      type: string
                    kind:
                      description: |-
                        Kind of the resource. Supported kinds are:
                        - ConfigMap/Secret
                        - flux GitRepository;OCIRepository;Bucket
                      enum:
                      - GitRepository
                      - OCIRepository
                      - Bucket
                      - ConfigMap
                      - Secret
                      type: string
                    name:
                      description: |-
                        Name of the referenced resource.
                        Name can be expressed as a template and instantiate using
                        - cluster namespace: .Cluster.metadata.namespace
                        - cluster name: .Cluster.metadata.name
                        - cluster type: .Cluster.kind
                      minLength: 1
                      type: string
                    namespace:
                      description: |-
                        Namespace of the referenced resource.
                        For ClusterProfile namespace can be left empty. In such a case, namespace will
                        be implicit set to cluster's namespace.
                        For Profile namespace must be left empty. Profile namespace will be used.
                      type: string
                    path:
                      description: |-
                        Path to the directory containing the YAML files.
                        Defaults to 'None', which translates to the root path of the SourceRef.
                        Used only for GitRepository;OCIRepository;Bucket
                      type: string
                  required:
                  - kind
                  - name
                  type: object
                type: array
              reloader:
                default: false
                description: |-
                  Reloader indicates whether Deployment/StatefulSet/DaemonSet instances deployed
                  by Sveltos and part of this ClusterProfile need to be restarted via rolling upgrade
                  when a ConfigMap/Secret instance mounted as volume is modified.
                  When set to true, when any mounted ConfigMap/Secret is modified, Sveltos automatically
                  starts a rolling upgrade for Deployment/StatefulSet/DaemonSet instances mounting it.
                  This field will be directly transferred to the ClusterProfile Spec
                  generated in response to events.
                type: boolean
              secretGenerator:
                description: |-
                  The SecretGenerator field references Secrets containing templates.
                  These referenced Secret will be dynamically instantiated in the management cluster
                  based on event data.
                items:
                  properties:
                    name:
                      description: |-
                        Name of the referenced resource.
                        Name can be expressed as a template and instantiate using
                        - `.Cluster.metadata.namespace`: namespace of the managed cluster
                        - `.Cluster.metadata.name`: name of the managed cluster
                        - `.Cluster.kind`: kind of the managed cluster object
                      minLength: 1
                      type: string
                    nameFormat:
                      description: |-
                        InstantiatedResourceNameFormat defines a template used to generate the name
                        of the resource created in the management cluster. The template can reference:
                        - `.Cluster.metadata.namespace`: namespace of the managed cluster
                        - `.Cluster.metadata.name`: name of the managed cluster
                        - `.Cluster.kind`: kind of the managed cluster object
                      minLength: 1
                      type: string
                    namespace:
                      description: |-
                        Namespace of the referenced resource.
                        Namespace can be left empty. In such a case, namespace will
                        be implicit set to cluster's namespace.
                      type: string
                  required:
                  - name
                  - nameFormat
                  type: object
                type: array
              sourceClusterSelector:
                description: |-
                  SourceClusterSelector identifies clusters to associate to.
                  This represents the set of clusters where Sveltos will watch for
                  events defined by referenced EventSource
                properties:
                  matchExpressions:
                    description: matchExpressions is a list of label selector requirements.
                      The requirements are ANDed.
                    items:
                      description: |-
                        A label selector requirement is a selector that contains values, a key, and an operator that
                        relates the key and values.
                      properties:
                        key:
                          description: key is the label key that the selector applies
                            to.
                          type: string
                        operator:
                          description: |-
                            operator represents a key's relationship to a set of values.
                            Valid operators are In, NotIn, Exists and DoesNotExist.
                          type: string
                        values:
                          description: |-
                            values is an array of string values. If the operator is In or NotIn,
                            the values array must be non-empty. If the operator is Exists or DoesNotExist,
                            the values array must be empty. This array is replaced during a strategic
                            merge patch.
                          items:
                            type: string
                          type: array
                          x-kubernetes-list-type: atomic
                      required:
                      - key
                      - operator
                      type: object
                    type: array
                    x-kubernetes-list-type: atomic
                  matchLabels:
                    additionalProperties:
                      type: string
                    description: |-
                      matchLabels is a map of {key,value} pairs. A single {key,value} in the matchLabels
                      map is equivalent to an element of matchExpressions, whose key field is "key", the
                      operator is "In", and the values array contains only "value". The requirements are ANDed.
                    type: object
                type: object
                x-kubernetes-map-type: atomic
              stopMatchingBehavior:
                default: WithdrawPolicies
                description: |-
                  StopMatchingBehavior indicates what behavior should be when a Cluster stop matching
                  the ClusterProfile. By default all deployed Helm charts and Kubernetes resources will
                  be withdrawn from Cluster. Setting StopMatchingBehavior to LeavePolicies will instead
                  leave ClusterProfile deployed policies in the Cluster.
                  This field will be directly transferred to the ClusterProfile Spec
                  generated in response to events.
                enum:
                - WithdrawPolicies
                - LeavePolicies
                type: string
              syncMode:
                default: Continuous
                description: |-
                  SyncMode specifies how features are synced in a matching workload cluster.
                  - OneTime means, first time a workload cluster matches the ClusterProfile,
                  features will be deployed in such cluster. Any subsequent feature configuration
                  change won't be applied into the matching workload clusters;
                  - Continuous mode ensures that the first time a workload cluster matches a ClusterProfile,
                  the specified features are deployed. Subsequent changes to the feature configuration are also
                  automatically applied to all matching workload clusters.
                  _ SyncModeContinuousWithDriftDetection operates similarly to Continuous mode, but also monitors
                  matching managed clusters for configuration drift. If drift is detected, a reconciliation is
                  triggered to ensure the managed cluster's configuration aligns with the ClusterProfile.
                  - DryRun means no change will be propagated to any matching cluster. A report
                  instead will be generated summarizing what would happen in any matching cluster
                  because of the changes made to ClusterProfile while in DryRun mode.
                  This field will be directly transferred to the ClusterProfile Spec
                  generated in response to events.
                enum:
                - OneTime
                - Continuous
                - ContinuousWithDriftDetection
                - DryRun
                type: string
              templateResourceRefs:
                description: |-
                  TemplateResourceRefs is a list of resource to collect from the management cluster.
                  Those resources' values will be used to instantiate templates contained in referenced
                  PolicyRefs and Helm charts
                  This field will be directly transferred to the ClusterProfile Spec
                  generated in response to events.
                items:
                  properties:
                    identifier:
                      description: |-
                        Identifier is how the resource will be referred to in the
                        template
                      type: string
                    resource:
                      description: |-
                        Resource references a Kubernetes instance in the management
                        cluster to fetch and use during template instantiation.
                        For ClusterProfile namespace can be left empty. In such a case, namespace will
                        be implicit set to cluster's namespace.
                        Name and namespace can be expressed as a template and instantiate using
                        - cluster namespace: .Cluster.metadata.namespace
                        - cluster name: .Cluster.metadata.name
                        - cluster type: .Cluster.kind
                      properties:
                        apiVersion:
                          description: API version of the referent.
                          type: string
                        fieldPath:
                          description: |-
                            If referring to a piece of an object instead of an entire object, this string
                            should contain a valid JSON/Go field access statement, such as desiredState.manifest.containers[2].
                            For example, if the object reference is to a container within a pod, this would take on a value like:
                            "spec.containers{name}" (where "name" refers to the name of the container that triggered
                            the event) or if no container name is specified "spec.containers[2]" (container with
                            index 2 in this pod). This syntax is chosen only to have some well-defined way of
                            referencing a part of an object.
                          type: string
                        kind:
                          description: |-
                            Kind of the referent.
                            More info: https://git.k8s.io/community/contributors/devel/sig-architecture/api-conventions.md#types-kinds
                          type: string
                        name:
                          description: |-
                            Name of the referent.
                            More info: https://kubernetes.io/docs/concepts/overview/working-with-objects/names/#names
                          type: string
                        namespace:
                          description: |-
                            Namespace of the referent.
                            More info: https://kubernetes.io/docs/concepts/overview/working-with-objects/namespaces/
                          type: string
                        resourceVersion:
                          description: |-
                            Specific resourceVersion to which this reference is made, if any.
                            More info: https://git.k8s.io/community/contributors/devel/sig-architecture/api-conventions.md#concurrency-control-and-consistency
                          type: string
                        uid:
                          description: |-
                            UID of the referent.
                            More info: https://kubernetes.io/docs/concepts/overview/working-with-objects/names/#uids
                          type: string
                      type: object
                      x-kubernetes-map-type: atomic
                  required:
                  - identifier
                  - resource
                  type: object
                type: array
              tier:
                default: 100
                description: |-
                  Tier controls the order of deployment for ClusterProfile or Profile resources targeting
                  the same cluster resources.
                  Imagine two configurations (ClusterProfiles or Profiles) trying to deploy the same resource (a Kubernetes
                  resource or an helm chart). By default, the first one to reach the cluster "wins" and deploys it.
                  Tier allows you to override this. When conflicts arise, the ClusterProfile or Profile with the **lowest**
                  Tier value takes priority and deploys the resource.
                  Higher Tier values represent lower priority. The default Tier value is 100.
                  Using Tiers provides finer control over resource deployment within your cluster, particularly useful
                  when multiple configurations manage the same resources.
                  This field will be directly transferred to the ClusterProfile Spec
                  generated in response to events.
                format: int32
                minimum: 1
                type: integer
              validateHealths:
                description: |-
                  ValidateHealths is a slice of Lua functions to run against
                  the managed cluster to validate the state of those add-ons/applications
                  is healthy
                  This field will be directly transferred to the ClusterProfile Spec
                  generated in response to events.
                items:
                  properties:
                    featureID:
                      description: |-
                        FeatureID is an indentifier of the feature (Helm/Kustomize/Resources)
                        This field indicates when to run this check.
                        For instance:
                        - if set to Helm this check will be run after all helm
                        charts specified in the ClusterProfile are deployed.
                        - if set to Resources this check will be run after the content
                        of all the ConfigMaps/Secrets referenced by ClusterProfile in the
                        PolicyRef sections is deployed
                      enum:
                      - Resources
                      - Helm
                      - Kustomize
                      type: string
                    group:
                      description: Group of the resource to fetch in the managed Cluster.
                      type: string
                    kind:
                      description: Kind of the resource to fetch in the managed Cluster.
                      minLength: 1
                      type: string
                    labelFilters:
                      description: LabelFilters allows to filter resources based on
                        current labels.
                      items:
                        properties:
                          key:
                            description: Key is the label key
                            type: string
                          operation:
                            description: Operation is the comparison operation
                            enum:
                            - Equal
                            - Different
                            type: string
                          value:
                            description: Value is the label value
                            type: string
                        required:
                        - key
                        - operation
                        - value
                        type: object
                      type: array
                    name:
                      description: Name is the name of this check
                      type: string
                    namespace:
                      description: |-
                        Namespace of the resource to fetch in the managed Cluster.
                        Empty for resources scoped at cluster level.
                      type: string
                    script:
                      description: |-
                        Script is a text containing a lua script.
                        Must return struct with field "health"
                        representing whether object is a match (true or false)
                      type: string
                    version:
                      description: Version of the resource to fetch in the managed
                        Cluster.
                      type: string
                  required:
                  - featureID
                  - group
                  - kind
                  - name
                  - version
                  type: object
                type: array
            required:
            - eventSourceName
            - sourceClusterSelector
            type: object
          status:
            description: EventTriggerStatus defines the observed state of EventTrigger
            properties:
              clusterInfo:
                description: |-
                  ClusterInfo represent the deployment status in each managed
                  cluster.
                items:
                  properties:
                    cluster:
                      description: Cluster references the Cluster
                      properties:
                        apiVersion:
                          description: API version of the referent.
                          type: string
                        fieldPath:
                          description: |-
                            If referring to a piece of an object instead of an entire object, this string
                            should contain a valid JSON/Go field access statement, such as desiredState.manifest.containers[2].
                            For example, if the object reference is to a container within a pod, this would take on a value like:
                            "spec.containers{name}" (where "name" refers to the name of the container that triggered
                            the event) or if no container name is specified "spec.containers[2]" (container with
                            index 2 in this pod). This syntax is chosen only to have some well-defined way of
                            referencing a part of an object.
                          type: string
                        kind:
                          description: |-
                            Kind of the referent.
                            More info: https://git.k8s.io/community/contributors/devel/sig-architecture/api-conventions.md#types-kinds
                          type: string
                        name:
                          description: |-
                            Name of the referent.
                            More info: https://kubernetes.io/docs/concepts/overview/working-with-objects/names/#names
                          type: string
                        namespace:
                          description: |-
                            Namespace of the referent.
                            More info: https://kubernetes.io/docs/concepts/overview/working-with-objects/namespaces/
                          type: string
                        resourceVersion:
                          description: |-
                            Specific resourceVersion to which this reference is made, if any.
                            More info: https://git.k8s.io/community/contributors/devel/sig-architecture/api-conventions.md#concurrency-control-and-consistency
                          type: string
                        uid:
                          description: |-
                            UID of the referent.
                            More info: https://kubernetes.io/docs/concepts/overview/working-with-objects/names/#uids
                          type: string
                      type: object
                      x-kubernetes-map-type: atomic
                    failureMessage:
                      description: FailureMessage provides more information about
                        the error.
                      type: string
                    hash:
                      description: |-
                        Hash represents the hash of the Classifier currently deployed
                        in the Cluster
                      format: byte
                      type: string
                    status:
                      description: Status represents the state of the feature in the
                        workload cluster
                      enum:
                      - Provisioning
                      - Provisioned
                      - Failed
                      - Removing
                      - Removed
                      type: string
                  required:
                  - cluster
                  - hash
                  type: object
                type: array
              destinationMatchingClusterRefs:
                description: |-
                  DestinationMatchingClusterRefs reference all the cluster-api Cluster currently matching
                  ClusterProfile DestinationClusterSelector
                items:
                  description: ObjectReference contains enough information to let
                    you inspect or modify the referred object.
                  properties:
                    apiVersion:
                      description: API version of the referent.
                      type: string
                    fieldPath:
                      description: |-
                        If referring to a piece of an object instead of an entire object, this string
                        should contain a valid JSON/Go field access statement, such as desiredState.manifest.containers[2].
                        For example, if the object reference is to a container within a pod, this would take on a value like:
                        "spec.containers{name}" (where "name" refers to the name of the container that triggered
                        the event) or if no container name is specified "spec.containers[2]" (container with
                        index 2 in this pod). This syntax is chosen only to have some well-defined way of
                        referencing a part of an object.
                      type: string
                    kind:
                      description: |-
                        Kind of the referent.
                        More info: https://git.k8s.io/community/contributors/devel/sig-architecture/api-conventions.md#types-kinds
                      type: string
                    name:
                      description: |-
                        Name of the referent.
                        More info: https://kubernetes.io/docs/concepts/overview/working-with-objects/names/#names
                      type: string
                    namespace:
                      description: |-
                        Namespace of the referent.
                        More info: https://kubernetes.io/docs/concepts/overview/working-with-objects/namespaces/
                      type: string
                    resourceVersion:
                      description: |-
                        Specific resourceVersion to which this reference is made, if any.
                        More info: https://git.k8s.io/community/contributors/devel/sig-architecture/api-conventions.md#concurrency-control-and-consistency
                      type: string
                    uid:
                      description: |-
                        UID of the referent.
                        More info: https://kubernetes.io/docs/concepts/overview/working-with-objects/names/#uids
                      type: string
                  type: object
                  x-kubernetes-map-type: atomic
                type: array
              matchingClusters:
                description: |-
                  MatchingClusterRefs reference all the cluster-api Cluster currently matching
                  ClusterProfile SourceClusterSelector
                items:
                  description: ObjectReference contains enough information to let
                    you inspect or modify the referred object.
                  properties:
                    apiVersion:
                      description: API version of the referent.
                      type: string
                    fieldPath:
                      description: |-
                        If referring to a piece of an object instead of an entire object, this string
                        should contain a valid JSON/Go field access statement, such as desiredState.manifest.containers[2].
                        For example, if the object reference is to a container within a pod, this would take on a value like:
                        "spec.containers{name}" (where "name" refers to the name of the container that triggered
                        the event) or if no container name is specified "spec.containers[2]" (container with
                        index 2 in this pod). This syntax is chosen only to have some well-defined way of
                        referencing a part of an object.
                      type: string
                    kind:
                      description: |-
                        Kind of the referent.
                        More info: https://git.k8s.io/community/contributors/devel/sig-architecture/api-conventions.md#types-kinds
                      type: string
                    name:
                      description: |-
                        Name of the referent.
                        More info: https://kubernetes.io/docs/concepts/overview/working-with-objects/names/#names
                      type: string
                    namespace:
                      description: |-
                        Namespace of the referent.
                        More info: https://kubernetes.io/docs/concepts/overview/working-with-objects/namespaces/
                      type: string
                    resourceVersion:
                      description: |-
                        Specific resourceVersion to which this reference is made, if any.
                        More info: https://git.k8s.io/community/contributors/devel/sig-architecture/api-conventions.md#concurrency-control-and-consistency
                      type: string
                    uid:
                      description: |-
                        UID of the referent.
                        More info: https://kubernetes.io/docs/concepts/overview/working-with-objects/names/#uids
                      type: string
                  type: object
                  x-kubernetes-map-type: atomic
                type: array
            type: object
        type: object
    served: true
    storage: true
    subresources:
      status: {}
---
apiVersion: v1
kind: ServiceAccount
metadata:
  name: event-manager
  namespace: projectsveltos
---
apiVersion: rbac.authorization.k8s.io/v1
kind: ClusterRole
metadata:
  name: event-eventtrigger-editor-role
rules:
- apiGroups:
  - lib.projectsveltos.io
  resources:
  - eventtriggers
  verbs:
  - create
  - delete
  - get
  - list
  - patch
  - update
  - watch
- apiGroups:
  - lib.projectsveltos.io
  resources:
  - eventtriggers/status
  verbs:
  - get
---
apiVersion: rbac.authorization.k8s.io/v1
kind: ClusterRole
metadata:
  name: event-eventtrigger-viewer-role
rules:
- apiGroups:
  - lib.projectsveltos.io
  resources:
  - eventtriggers
  verbs:
  - get
  - list
  - watch
- apiGroups:
  - lib.projectsveltos.io
  resources:
  - eventtriggers/status
  verbs:
  - get
---
apiVersion: rbac.authorization.k8s.io/v1
kind: ClusterRole
metadata:
  name: event-manager-role
rules:
- apiGroups:
  - ""
  resources:
  - configmaps
  - secrets
  verbs:
  - '*'
- apiGroups:
  - apiextensions.k8s.io
  resources:
  - customresourcedefinitions
  verbs:
  - get
  - list
  - watch
- apiGroups:
  - authentication.k8s.io
  resources:
  - tokenreviews
  verbs:
  - create
- apiGroups:
  - authorization.k8s.io
  resources:
  - subjectaccessreviews
  verbs:
  - create
- apiGroups:
  - cluster.x-k8s.io
  resources:
  - clusters
  - clusters/status
  - machines
  - machines/status
  verbs:
  - get
  - list
  - watch
- apiGroups:
  - config.projectsveltos.io
  resources:
  - clusterprofiles
  verbs:
  - create
  - delete
  - get
  - list
  - patch
  - update
  - watch
- apiGroups:
  - lib.projectsveltos.io
  resources:
  - clustersets
  - clustersets/status
  - debuggingconfigurations
  - eventsources
  - sveltosclusters/status
  verbs:
  - get
  - list
  - watch
- apiGroups:
  - lib.projectsveltos.io
  resources:
  - eventreports
  verbs:
  - create
  - delete
  - get
  - list
  - update
  - watch
- apiGroups:
  - lib.projectsveltos.io
  resources:
  - eventtriggers
  verbs:
  - create
  - delete
  - get
  - list
  - patch
  - update
  - watch
- apiGroups:
  - lib.projectsveltos.io
  resources:
  - eventtriggers/finalizers
  verbs:
  - update
- apiGroups:
  - lib.projectsveltos.io
  resources:
  - eventtriggers/status
  verbs:
  - get
  - patch
  - update
- apiGroups:
  - lib.projectsveltos.io
  resources:
  - sveltosclusters
  verbs:
  - get
  - list
  - update
  - watch
---
apiVersion: rbac.authorization.k8s.io/v1
kind: ClusterRoleBinding
metadata:
  name: event-manager-rolebinding
roleRef:
  apiGroup: rbac.authorization.k8s.io
  kind: ClusterRole
  name: event-manager-role
subjects:
- kind: ServiceAccount
  name: event-manager
  namespace: projectsveltos
---
apiVersion: apps/v1
kind: Deployment
metadata:
  labels:
    control-plane: event-manager
  name: event-manager
  namespace: projectsveltos
spec:
  replicas: 1
  selector:
    matchLabels:
      control-plane: event-manager
  template:
    metadata:
      annotations:
        kubectl.kubernetes.io/default-container: manager
      labels:
        control-plane: event-manager
    spec:
      containers:
      - args:
        - --diagnostics-address=:8443
        - --shard-key=
        - --v=5
<<<<<<< HEAD
        - --version=main
        command:
        - /manager
        image: docker.io/projectsveltos/event-manager:main
=======
        - --version=v0.46.1
        command:
        - /manager
        image: docker.io/projectsveltos/event-manager:v0.46.1
>>>>>>> c8f1b0a0
        livenessProbe:
          failureThreshold: 3
          httpGet:
            path: /healthz
            port: healthz
            scheme: HTTP
          initialDelaySeconds: 15
          periodSeconds: 20
        name: manager
        ports:
        - containerPort: 8443
          name: metrics
          protocol: TCP
        - containerPort: 9440
          name: healthz
          protocol: TCP
        readinessProbe:
          failureThreshold: 3
          httpGet:
            path: /readyz
            port: healthz
            scheme: HTTP
          initialDelaySeconds: 5
          periodSeconds: 10
        resources:
          limits:
            cpu: 500m
            memory: 256Mi
          requests:
            cpu: 10m
            memory: 128Mi
        securityContext:
          allowPrivilegeEscalation: false
          capabilities:
            drop:
            - ALL
      securityContext:
        runAsNonRoot: true
      serviceAccountName: event-manager
      terminationGracePeriodSeconds: 10<|MERGE_RESOLUTION|>--- conflicted
+++ resolved
@@ -2461,17 +2461,10 @@
         - --diagnostics-address=:8443
         - --shard-key=
         - --v=5
-<<<<<<< HEAD
         - --version=main
         command:
         - /manager
         image: docker.io/projectsveltos/event-manager:main
-=======
-        - --version=v0.46.1
-        command:
-        - /manager
-        image: docker.io/projectsveltos/event-manager:v0.46.1
->>>>>>> c8f1b0a0
         livenessProbe:
           failureThreshold: 3
           httpGet:
