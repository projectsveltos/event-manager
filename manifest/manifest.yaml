--- conflicted
+++ resolved
@@ -779,11 +779,7 @@
         - --v=5
         command:
         - /manager
-<<<<<<< HEAD
-        image: projectsveltos/event-manager-amd64:v0.15.1
-=======
         image: projectsveltos/event-manager-amd64:v0.15.2
->>>>>>> 86d10598
         livenessProbe:
           httpGet:
             path: /healthz
