--- conflicted
+++ resolved
@@ -38,11 +38,7 @@
 OS ?= $(shell uname -s | tr A-Z a-z)
 K8S_LATEST_VER ?= $(shell curl -s https://storage.googleapis.com/kubernetes-release/release/stable.txt)
 export CONTROLLER_IMG ?= $(REGISTRY)/$(IMAGE_NAME)
-<<<<<<< HEAD
-TAG ?= v0.34.1
-=======
 TAG ?= v0.34.2
->>>>>>> cf20b16c
 
 ## Tool Binaries
 CONTROLLER_GEN := $(TOOLS_BIN_DIR)/controller-gen
